# Sorrel Documentation

<<<<<<< HEAD
Agentarium is a Python API for developing multi-agent reinforcement learning (MARL) environments and agent-based models (ABMs). This framework is intended to function as a flexible platform for computational social scientists to model emergent phenomena among large groups of learning agents. 

We include a few basic examples of [environments](environments) with the package, as well as a set of tutorials (see sidebar) that walk through the necessary steps to build an environment from scratch and wrap a model for use with Agentarium.
=======
TODO: Some introduction paragraph that gives an overview about Sorrel.
>>>>>>> dd0241c8

```{toctree}
:hidden:
:caption: Tutorials

tutorials/how_to
tutorials/configuration_files
tutorials/model_wrapping
```

```{toctree}
:hidden:
:caption: Reference

reference/agents
reference/entities
reference/environments
reference/models
reference/observation
reference/config
reference/location
```

```{toctree}
:hidden:
:caption: Development

development/paper
```<|MERGE_RESOLUTION|>--- conflicted
+++ resolved
@@ -1,12 +1,8 @@
 # Sorrel Documentation
 
-<<<<<<< HEAD
 Agentarium is a Python API for developing multi-agent reinforcement learning (MARL) environments and agent-based models (ABMs). This framework is intended to function as a flexible platform for computational social scientists to model emergent phenomena among large groups of learning agents. 
 
 We include a few basic examples of [environments](environments) with the package, as well as a set of tutorials (see sidebar) that walk through the necessary steps to build an environment from scratch and wrap a model for use with Agentarium.
-=======
-TODO: Some introduction paragraph that gives an overview about Sorrel.
->>>>>>> dd0241c8
 
 ```{toctree}
 :hidden:
