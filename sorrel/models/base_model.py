from abc import abstractmethod
from typing import Sequence

<<<<<<< HEAD
import jax
import numpy as np
import torch

from sorrel.buffers import ClaasyReplayBuffer
=======
from sorrel.buffers import Buffer
>>>>>>> 226e599e


class SorrelModel:
<<<<<<< HEAD
=======
  """
  Generic model class for Sorrel. All models should wrap around this implementation.
  """

  def __init__(
      self,
      input_size: int | Sequence[int],
      action_space: int,
      memory_size: int,
      epsilon: float = 0.
  ):
    
    self.input_size = input_size
    self.action_space = action_space
    _obs_for_input = input_size if isinstance(input_size, Sequence) else (input_size, )
    self.memory = Buffer(capacity=memory_size, obs_shape=_obs_for_input)
    self.epsilon = epsilon

  
  @abstractmethod
  def take_action(self, state: np.ndarray) -> int:
    """Take an action based on the observed input.
    Must be implemented by all subclasses of the model.
    
    Params:
      state: (np.ndarray) The observed input.

    Return:
      int: The action chosen.
>>>>>>> 226e599e
    """
    Generic model class for Sorrel. All models should wrap around this implementation.

    Attributes:
        input_size: The size of the input.
        action_space: The number of actions available.
        memory: The replay buffer for the model.
        epsilon: The epsilon value for the model.
    """

    input_size: int | Sequence[int]
    action_space: int
    memory: ClaasyReplayBuffer
    epsilon: float

    def __init__(
        self,
        input_size: int | Sequence[int],
        action_space: int,
        memory_size: int,
        epsilon: float = 0.0,
    ):

        self.input_size = input_size
        self.action_space = action_space
        _obs_for_input = (
            input_size if isinstance(input_size, Sequence) else (input_size,)
        )
        self.memory = ClaasyReplayBuffer(capacity=memory_size, obs_shape=_obs_for_input)
        self.epsilon = epsilon

    @abstractmethod
    def take_action(self, state: np.ndarray) -> int:
        """Take an action based on the observed input.
        Must be implemented by all subclasses of the model.

        Args:
            state: The observed input.

        Return:
            The action chosen.
        """
        pass

    def train_step(self) -> float | Sequence[float] | torch.Tensor | jax.Array:
        """Train the model.

        Return:
            The loss value.
        """
        return 0.0

    def set_epsilon(self, new_epsilon: float) -> None:
        """
        Replaces the current model epsilon with the provided value.
        """
        self.epsilon = new_epsilon

    def start_epoch_action(self, **kwargs):
        """Actions to perform before each epoch."""
        pass

    def end_epoch_action(self, **kwargs):
        """Actions to perform after each epoch."""
        pass

    @property
    def model_name(self):
        """Get the name of the model class."""
        return self.__class__.__name__<|MERGE_RESOLUTION|>--- conflicted
+++ resolved
@@ -1,50 +1,14 @@
 from abc import abstractmethod
 from typing import Sequence
 
-<<<<<<< HEAD
 import jax
 import numpy as np
 import torch
 
-from sorrel.buffers import ClaasyReplayBuffer
-=======
 from sorrel.buffers import Buffer
->>>>>>> 226e599e
 
 
 class SorrelModel:
-<<<<<<< HEAD
-=======
-  """
-  Generic model class for Sorrel. All models should wrap around this implementation.
-  """
-
-  def __init__(
-      self,
-      input_size: int | Sequence[int],
-      action_space: int,
-      memory_size: int,
-      epsilon: float = 0.
-  ):
-    
-    self.input_size = input_size
-    self.action_space = action_space
-    _obs_for_input = input_size if isinstance(input_size, Sequence) else (input_size, )
-    self.memory = Buffer(capacity=memory_size, obs_shape=_obs_for_input)
-    self.epsilon = epsilon
-
-  
-  @abstractmethod
-  def take_action(self, state: np.ndarray) -> int:
-    """Take an action based on the observed input.
-    Must be implemented by all subclasses of the model.
-    
-    Params:
-      state: (np.ndarray) The observed input.
-
-    Return:
-      int: The action chosen.
->>>>>>> 226e599e
     """
     Generic model class for Sorrel. All models should wrap around this implementation.
 
@@ -57,7 +21,7 @@
 
     input_size: int | Sequence[int]
     action_space: int
-    memory: ClaasyReplayBuffer
+    memory: Buffer
     epsilon: float
 
     def __init__(
@@ -73,7 +37,7 @@
         _obs_for_input = (
             input_size if isinstance(input_size, Sequence) else (input_size,)
         )
-        self.memory = ClaasyReplayBuffer(capacity=memory_size, obs_shape=_obs_for_input)
+        self.memory = Buffer(capacity=memory_size, obs_shape=_obs_for_input)
         self.epsilon = epsilon
 
     @abstractmethod
