import numpy as np

from abc import abstractmethod
from typing import Sequence

from sorrel.environments import GridworldEnv
from sorrel.observation.visual_field import visual_field, visual_field_ascii
from sorrel.utils.helpers import one_hot_encode


class ObservationSpec:
    r"""
    An abstract class of an object that contains the observation specifications for Sorrel agents.

    Attributes:
<<<<<<< HEAD
        entity_map: A mapping of the kinds of entities in the environment to their appearances.
        vision_radius: The radius of the agent's vision. If None, the agent can see the entire environment.
=======
        - :attr:`entity_map` - A mapping of the kinds of entities in the environment to their appearances.
        - :attr:`vision_radius` - The radius of the agent's vision. If None, the agent can see the entire environment (`full_view = True`).
        - :attr:`full_view` - A boolean that determines whether the agent can see the entire environment.
        - :attr:`input_size` - An int or sequence of ints that indicates the size of the observation.
>>>>>>> 226e599e
    """

    entity_map: dict[str,]
    vision_radius: int | None
    full_view: bool
    input_size: int | Sequence[int]

<<<<<<< HEAD
    def __init__(self, entity_list: list[str], vision_radius: int | None = None):
        """Initialize the :py:class:`ObservationSpec` object.

=======
    def __init__(self, entity_list: list[str], vision_radius: int | None = None, env_dims: Sequence[int] | None = None):
        r"""
        Initialize the :py:class:`ObservationSpec` object.
>>>>>>> 226e599e
        This function uses generate_map() to create an entity map for the ObservationSpec based on entity_list.

        Args:
            entity_list: A list of the kinds of entities that appear in the environment.
            vision_radius: The radius of the agent's vision. Defaults to None.
        """
        if not isinstance(vision_radius, int):
            self.vision_radius = None
            assert isinstance(env_dims, Sequence), "If vision_radius is None, env_dims must be provided."
            self.full_view = True
        else:
            self.vision_radius = vision_radius
            self.full_view = False
        self.entity_map = self.generate_map(entity_list)

    @abstractmethod
    def generate_map(self, entity_list: list[str]) -> dict[str,]:
        """Given a list of entity kinds, return a dictionary of appearance values for the agent's observation function.

        This method is used when initializing the :py:class:`ObservationSpec` object.

        Args:
            entity_list: A list of the kinds of entities that appears in the environment.

        Returns:
            A dictionary object matching each entity kind to
            an appearance.
        """
        pass

    @abstractmethod
    def observe(
        self,
        env: GridworldEnv,
        location: tuple | None = None,
    ) -> np.ndarray:
        """Basic environment observation function.

        Args:
<<<<<<< HEAD
            env: The environment to observe.
            location: The location of the observer.
            If None, returns the full environment.
=======
            env (GridworldEnv): The environment to observe.
            location (Optional, tuple): The location of the observer. If None, returns the full environment.
>>>>>>> 226e599e

        Returns:
            The observation.

        Notes:
            If :attr:`vision_radius` is also `None`,
            this function will also return the full environment.
        """
        pass

    def override_entity_map(self, entity_map: dict[str,]) -> None:
        """Override the automatically generated entity map from generate_map() with a provided custom one.

        Can be useful if multiple classes should have the same appearance.

        Args:
            entity_map: The new entity map to use.
        """
        self.entity_map = entity_map

    def override_input_size(self, input_size: int | Sequence[int]) -> None:
        r"""
        Override the input size with a provided custom one. Can be useful if the output of the observe() 
        function is changed from the default (i.e., by flattening the output).

        Args:
            input_size (int | Sequence[int]): The new input size to use.
        """
        self.input_size = input_size


class OneHotObservationSpec(ObservationSpec):
    """
    A subclass of :py:class:`ObservationSpec` for Sorrel agents whose observations take the form of one-hot encodings.

    Attributes:
        entity_map: A mapping of the kinds of entities in the environment to their appearances.
        vision_radius: The radius of the agent's vision. If None, the agent can see the entire environment.
    """

    entity_map: dict[str, list[float]]
    vision_radius: int | None

    def __init__(self, entity_list: list[str], vision_radius: int | None = None, env_dims: Sequence[int] | None = None):
        super().__init__(entity_list, vision_radius, env_dims)
        # By default, input_size is (channels, x, y)
        if self.full_view:
            self.input_size = (
                len(entity_list),
                *env_dims
            )
        else:
            self.input_size = (
                len(entity_list),
                (2 * vision_radius + 1),
                (2 * vision_radius + 1)
            )

    def generate_map(self, entity_list: list[str]) -> dict[str, list[float]]:
        """Generate a default entity map by automatically creating one-hot encodings for the entitity kinds in :code:`entity_list`.

        The :py:class:`.EmptyEntity` kind will receive an all-zero appearance.

        This method is used when initializing the :py:class:`OneHotObservationSpec` object.
        Overrides :py:meth:`ObservationSpec.generate_map`.

        Args:
            entity_list: A list of entities that appears in the environment.

        Returns:
            A dictionary object matching each entity to
            an appearance.
        """
        entity_map: dict[str, list[float]] = {}
        num_classes = len(entity_list)
        for i, x in enumerate(entity_list):
            if x == "EmptyEntity":
                entity_map[x] = np.zeros(num_classes)
            else:
                entity_map[x] = one_hot_encode(value=i, num_classes=num_classes)
        return entity_map

    def observe(
        self,
        env: GridworldEnv,
        location: tuple | None = None,
    ) -> np.ndarray:
        """Observes the environment using :py:func:`.visual_field()`.

        Overrides :py:meth:`ObservationSpec.observe()`.

        Args:
<<<<<<< HEAD
            env: The environment to observe.
            location: The location of the observer. If blank, returns the full environment.
=======
            env: (GridworldEnv): The environment to observe.
            location (Optional, tuple): The location of the observer. If blank, returns the full environment.
>>>>>>> 226e599e

        Returns:
            The one-hot coded observation, in the shape of `(number of channels, 2 * vision + 1, 2 * vision + 1)`.
            If :attr:`vision_radius` is `None` or the :code:`location` parameter is None,
            the shape will be `(number of channels, env.width, env.layers)`.
        """
        return visual_field(
            env=env,
            entity_map=self.entity_map,
            vision=self.vision_radius,
            location=location,
        )


class AsciiObservationSpec(ObservationSpec):
    """
    A subclass of :py:class:`ObservationSpec` for Sorrel agents whose observations take the form of ascii representations.

    Attributes:
        entity_map: A mapping of the kinds of entities in the environment to their appearances (a single ascii character each).
        vision_radius: The radius of the agent's vision. If None, the agent can see the entire environment.
    """

    entity_map: dict[str, str]
    vision_radius: int | None

    def __init__(self, entity_list: list[str], vision_radius: int | None = None, env_dims: Sequence[int] | None = None):
        super().__init__(entity_list, vision_radius, env_dims)
        if self.full_view:
            self.input_size = env_dims
        else:
            self.input_size = (
                (2 * vision_radius + 1),
                (2 * vision_radius + 1)
            )

    def generate_map(self, entity_list: list[str]) -> dict[str, str]:
        """Generate a default entity map by automatically creating ascii character representations
        for the entity kinds in :code:`entity_list` through the following process:

        1. if the entity kind is "EmptyEntity" (see :class:`.EmptyEntity`), it will be represented by "."
        2. all other entities are represented by the first character in their kind that is not already used.
        3. if the above procedure fails, the entity will be represented by an ascii character that has not been used,
           starting from the character "0" (48) and going up to "~" (126).

        This method is used when initializing the :py:class:`AsciiObservationSpec` object.
        Overrides :py:meth:`ObservationSpec.generate_map`.

        Args:
            entity_list: A list of entities that appears in the environment.

        Returns:
            A dictionary object matching each entity kind to an ascii appearance.
        """
        entity_map: dict[str, str] = {}
        for x in entity_list:
            if x == "EmptyEntity":
                entity_map[x] = "."
            else:
                j = 0
                while j < len(x):
                    if x[j] not in entity_map.values():
                        entity_map[x] = x[j]
                        break
                    j += 1
                if j == len(x):  # if all characters are already used
                    k = 48
                    while k < 127:
                        if chr(k) not in entity_map.values():
                            entity_map[x] = chr(k)
                            break
                        k += 1
                    if k == 127:  # error; we ran out of characters to assign!
                        raise RuntimeError(
                            "Ran out of ascii characters to assign to entities."
                        )
        return entity_map

    def observe(
        self,
        env: GridworldEnv,
        location: tuple | None = None,
    ) -> np.ndarray:
        """Observes the environment using :py:func:`.visual_field_ascii()`.

        Overrides :py:meth:`ObservationSpec.observe()`.

        Args:
<<<<<<< HEAD
            env: The environment to observe.
            location: The location of the observer.
            If blank, returns the full environment.
=======
            env: (GridworldEnv): The environment to observe.
            location (Optional, tuple): The location of the observer. If blank, returns the full environment.
>>>>>>> 226e599e

        Returns:
            The ascii-coded observation, in the shape of `(2 * vision + 1, 2 * vision + 1)`.
            If :attr:`vision_radius` is `None` or the :code:`location` parameter is None,
            the shape will be `(env.width, env.layers)`.
        """
        return visual_field_ascii(
            env=env,
            entity_map=self.entity_map,
            vision=self.vision_radius,
            location=location,
        )<|MERGE_RESOLUTION|>--- conflicted
+++ resolved
@@ -1,7 +1,7 @@
-import numpy as np
-
 from abc import abstractmethod
 from typing import Sequence
+
+import numpy as np
 
 from sorrel.environments import GridworldEnv
 from sorrel.observation.visual_field import visual_field, visual_field_ascii
@@ -13,15 +13,10 @@
     An abstract class of an object that contains the observation specifications for Sorrel agents.
 
     Attributes:
-<<<<<<< HEAD
         entity_map: A mapping of the kinds of entities in the environment to their appearances.
         vision_radius: The radius of the agent's vision. If None, the agent can see the entire environment.
-=======
-        - :attr:`entity_map` - A mapping of the kinds of entities in the environment to their appearances.
-        - :attr:`vision_radius` - The radius of the agent's vision. If None, the agent can see the entire environment (`full_view = True`).
-        - :attr:`full_view` - A boolean that determines whether the agent can see the entire environment.
-        - :attr:`input_size` - An int or sequence of ints that indicates the size of the observation.
->>>>>>> 226e599e
+        full_view: A boolean that determines whether the agent can see the entire environment.
+        input_size: An int or sequence of ints that indicates the size of the observation.
     """
 
     entity_map: dict[str,]
@@ -29,15 +24,14 @@
     full_view: bool
     input_size: int | Sequence[int]
 
-<<<<<<< HEAD
-    def __init__(self, entity_list: list[str], vision_radius: int | None = None):
-        """Initialize the :py:class:`ObservationSpec` object.
-
-=======
-    def __init__(self, entity_list: list[str], vision_radius: int | None = None, env_dims: Sequence[int] | None = None):
+    def __init__(
+        self,
+        entity_list: list[str],
+        vision_radius: int | None = None,
+        env_dims: Sequence[int] | None = None,
+    ):
         r"""
         Initialize the :py:class:`ObservationSpec` object.
->>>>>>> 226e599e
         This function uses generate_map() to create an entity map for the ObservationSpec based on entity_list.
 
         Args:
@@ -46,7 +40,9 @@
         """
         if not isinstance(vision_radius, int):
             self.vision_radius = None
-            assert isinstance(env_dims, Sequence), "If vision_radius is None, env_dims must be provided."
+            assert isinstance(
+                env_dims, Sequence
+            ), "If vision_radius is None, env_dims must be provided."
             self.full_view = True
         else:
             self.vision_radius = vision_radius
@@ -77,14 +73,9 @@
         """Basic environment observation function.
 
         Args:
-<<<<<<< HEAD
             env: The environment to observe.
             location: The location of the observer.
             If None, returns the full environment.
-=======
-            env (GridworldEnv): The environment to observe.
-            location (Optional, tuple): The location of the observer. If None, returns the full environment.
->>>>>>> 226e599e
 
         Returns:
             The observation.
@@ -107,7 +98,7 @@
 
     def override_input_size(self, input_size: int | Sequence[int]) -> None:
         r"""
-        Override the input size with a provided custom one. Can be useful if the output of the observe() 
+        Override the input size with a provided custom one. Can be useful if the output of the observe()
         function is changed from the default (i.e., by flattening the output).
 
         Args:
@@ -128,19 +119,21 @@
     entity_map: dict[str, list[float]]
     vision_radius: int | None
 
-    def __init__(self, entity_list: list[str], vision_radius: int | None = None, env_dims: Sequence[int] | None = None):
+    def __init__(
+        self,
+        entity_list: list[str],
+        vision_radius: int | None = None,
+        env_dims: Sequence[int] | None = None,
+    ):
         super().__init__(entity_list, vision_radius, env_dims)
         # By default, input_size is (channels, x, y)
         if self.full_view:
-            self.input_size = (
-                len(entity_list),
-                *env_dims
-            )
+            self.input_size = (len(entity_list), *env_dims)
         else:
             self.input_size = (
                 len(entity_list),
                 (2 * vision_radius + 1),
-                (2 * vision_radius + 1)
+                (2 * vision_radius + 1),
             )
 
     def generate_map(self, entity_list: list[str]) -> dict[str, list[float]]:
@@ -177,13 +170,8 @@
         Overrides :py:meth:`ObservationSpec.observe()`.
 
         Args:
-<<<<<<< HEAD
             env: The environment to observe.
             location: The location of the observer. If blank, returns the full environment.
-=======
-            env: (GridworldEnv): The environment to observe.
-            location (Optional, tuple): The location of the observer. If blank, returns the full environment.
->>>>>>> 226e599e
 
         Returns:
             The one-hot coded observation, in the shape of `(number of channels, 2 * vision + 1, 2 * vision + 1)`.
@@ -210,15 +198,17 @@
     entity_map: dict[str, str]
     vision_radius: int | None
 
-    def __init__(self, entity_list: list[str], vision_radius: int | None = None, env_dims: Sequence[int] | None = None):
+    def __init__(
+        self,
+        entity_list: list[str],
+        vision_radius: int | None = None,
+        env_dims: Sequence[int] | None = None,
+    ):
         super().__init__(entity_list, vision_radius, env_dims)
         if self.full_view:
             self.input_size = env_dims
         else:
-            self.input_size = (
-                (2 * vision_radius + 1),
-                (2 * vision_radius + 1)
-            )
+            self.input_size = ((2 * vision_radius + 1), (2 * vision_radius + 1))
 
     def generate_map(self, entity_list: list[str]) -> dict[str, str]:
         """Generate a default entity map by automatically creating ascii character representations
@@ -272,14 +262,9 @@
         Overrides :py:meth:`ObservationSpec.observe()`.
 
         Args:
-<<<<<<< HEAD
             env: The environment to observe.
             location: The location of the observer.
             If blank, returns the full environment.
-=======
-            env: (GridworldEnv): The environment to observe.
-            location (Optional, tuple): The location of the observer. If blank, returns the full environment.
->>>>>>> 226e599e
 
         Returns:
             The ascii-coded observation, in the shape of `(2 * vision + 1, 2 * vision + 1)`.
