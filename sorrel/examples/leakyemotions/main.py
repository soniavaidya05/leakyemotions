--- conflicted
+++ resolved
@@ -27,12 +27,8 @@
             "wolves": 0,
             "height": 25,
             "width": 25,
-<<<<<<< HEAD
-            "spawn_prob": 0.005,
-=======
             "spawn_prob": 0.003,
             "has_emotion": False
->>>>>>> 0a3dfff7
         },
     }
 
